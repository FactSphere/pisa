--- conflicted
+++ resolved
@@ -8,8 +8,12 @@
 # date:   October 24, 2015
 #
 """
-Events class for working with PISA events files
+Events class for working with PISA events files and Data class for working
+with arbitrary Monte Carlo and datasets
+
 """
+
+
 from copy import deepcopy
 from collections import Iterable, OrderedDict, Sequence
 
@@ -30,7 +34,8 @@
 from pisa.utils.log import logging, set_verbosity
 
 
-__all__ = ['Events']
+__all__ = ['Events', 'Data',
+           'test_Events', 'test_Data']
 
 
 # TODO: test hash function (attr)
@@ -172,15 +177,11 @@
         # TODO: units of columns, and convert bin edges if necessary
         if isinstance(binning, OneDimBinning):
             binning = MultiDimBinning([binning])
-            #bin_edges = [binning.magnitude]
-            #if binning_cols is None:
-            #    binning_cols = [binning.name]
-            #else:
-            #    assert len(binning_cols) == 1 and binning_cols[0] == binning.name
         elif isinstance(binning, MultiDimBinning):
             pass
-        elif isinstance(binning, Iterable) and not isinstance(binning, Sequence):
-            binning = [b for b in binning]
+        elif (isinstance(binning, Iterable)
+              and not isinstance(binning, Sequence)):
+            binning = list(binning)
         elif isinstance(binning, Sequence):
             pass
         else:
@@ -393,7 +394,9 @@
         if data == dict():
             self._flavint_groups = []
         else:
-            super(Data, self).__init__(val=data, flavint_groups=flavint_groups)
+            super(self.__class__, self).__init__(
+                val=data, flavint_groups=flavint_groups
+            )
             self.contains_neutrinos = True
 
         # Check consistency of flavints_joined
@@ -516,18 +519,10 @@
                         field_name, 'self["%s"]["%s"]' % (fig, field_name)
                     )
                 mask = eval(crit_str)
-<<<<<<< HEAD
-                new_data[fig] = {k:v[mask] for k, v in self[fig].iteritems()}
-                fig_processed.append(fig)
-        except:
-            if (len(fig_processed) > 0
-                    and fig_processed != fig_to_process):
-=======
                 new_data[fig] = {k: v[mask] for k, v in self[fig].iteritems()}
                 fig_processed.append(fig)
         except:
             if (len(fig_processed) > 0 and fig_processed != fig_to_process):
->>>>>>> 7cb7a48a
                 logging.error('Data object is in an inconsistent state.'
                               ' Reverting cut for all flavInts.')
             raise
@@ -628,15 +623,11 @@
         # TODO: units of columns, and convert bin edges if necessary
         if isinstance(binning, OneDimBinning):
             binning = MultiDimBinning([binning])
-            # bin_edges = [binning.magnitude]
-            # if binning_cols is None:
-            #     binning_cols = [binning.name]
-            # else:
-            #     assert len(binning_cols) == 1 and binning_cols[0] == binning.name
         elif isinstance(binning, MultiDimBinning):
             pass
-        elif isinstance(binning, Iterable) and not isinstance(binning, Sequence):
-            binning = [b for b in binning]
+        elif (isinstance(binning, Iterable)
+              and not isinstance(binning, Sequence)):
+            binning = list(binning)
         elif isinstance(binning, Sequence):
             pass
         else:
@@ -679,6 +670,7 @@
             if tex is None:
                 try:
                     tex = kinds.tex()
+                # TODO: specify specific exception(s)
                 except:
                     tex = r'{0}'.format(kinds)
                 if weights_col is not None:
@@ -734,11 +726,7 @@
                                 % type(mu_weights_col))
         if not isinstance(errors, bool):
             raise TypeError('flag for whether to calculate errors or not '
-<<<<<<< HEAD
-                            'should be a boolean. Got %s.'%type(errors))
-=======
                             'should be a boolean. Got %s.' % type(errors))
->>>>>>> 7cb7a48a
         outputs = []
         if self.contains_neutrinos:
             trans_nu_data = self.transform_groups(
@@ -793,8 +781,8 @@
 
         if not keep_self_metadata:
             for key in self.metadata:
-                if key != 'flavints_joined' and \
-                   self.metadata[key] != other.metadata[key]:
+                if (key != 'flavints_joined' and
+                        self.metadata[key] != other.metadata[key]):
                     raise AssertionError(
                         'Metadata mismatch, key {0}, {1} != '
                         '{2}'.format(key, self.metadata[key],
@@ -838,6 +826,7 @@
 
 
 def test_Events():
+    """Unit tests for Events class"""
     from pisa.utils.flavInt import NuFlavInt
     # Instantiate empty object
     events = Events()
@@ -883,7 +872,7 @@
     events['nutaunc'] = sub_evts
     try:
         events.applyCut('(true_energy >= 30) & (true_energy <= 40)')
-    except:
+    except Exception:
         pass
     else:
         raise Exception('Should not have been able to apply the cut!')
@@ -896,6 +885,7 @@
 
 
 def test_Data():
+    """Unit tests for Data class"""
     # Instantiate from LEESARD file
     file_loc = '/data/icecube/data/LEESARD/PRD_extend_finalLevel/12550.pckl'
     file_loc2 = '/data/icecube/data/LEESARD/PRD_extend_finalLevel/14550.pckl'
@@ -958,7 +948,7 @@
     data['nue+nuebar'] = sub_evts
     try:
         data.applyCut('(energy >= 30) & (energy <= 40)')
-    except:
+    except Exception:
         pass
     else:
         raise Exception('Should not have been able to apply the cut!')
@@ -979,6 +969,7 @@
 
     logging.info('<< PASSED : test_Data >>')
 
+
 if __name__ == "__main__":
     set_verbosity(3)
     test_Events()
