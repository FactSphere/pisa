--- conflicted
+++ resolved
@@ -70,13 +70,8 @@
 
     def get_outputs(self, return_sum=False, **kwargs):
         outputs = [pipeline.get_outputs(**kwargs) for pipeline in self]
-<<<<<<< HEAD
-        if sum:
-            outputs = reduce(lambda x,y: x + y, outputs)
-=======
         if return_sum:
             outputs = reduce(lambda x,y: sum(x) + sum(y), outputs)
->>>>>>> d89cbbe8
         return outputs
 
     def update_params(self, params):
