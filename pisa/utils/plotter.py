<<<<<<< HEAD
import numpy as np
import uncertainties as unc
from uncertainties import unumpy as unp
import matplotlib as mpl
=======
from argparse import ArgumentParser, ArgumentDefaultsHelpFormatter
>>>>>>> 8697be9b
import math

import matplotlib as mpl
# headless mode
mpl.use('Agg')
# fonts
mpl.rcParams['mathtext.fontset'] = 'custom'
mpl.rcParams['mathtext.rm'] = 'Bitstream Vera Sans'
mpl.rcParams['mathtext.it'] = 'Bitstream Vera Sans:italic'
mpl.rcParams['mathtext.bf'] = 'Bitstream Vera Sans:bold'
from matplotlib import pyplot as plt
from matplotlib.offsetbox import AnchoredText
<<<<<<< HEAD

from pisa.core.map import Map, MapSet
from pisa.core.transform import BinnedTensorTransform, TransformSet
=======
import numpy as np
from uncertainties import unumpy as unp

>>>>>>> 8697be9b
from pisa.utils.log import logging


class plotter(object):

    def __init__(self, outdir='.', stamp='PISA cake test', size=(8,8), fmt='pdf', log=True, label='# events', grid=True, ratio=False, annotate=False, symmetric=False):
        self.outdir = outdir
        self.stamp = stamp
        self.fmt = fmt
        self.size = size
        self.fig = None
        self.log = log
        self.label = label
        self.grid = grid
        self.ratio = ratio
        self.annotate = annotate
        if symmetric: assert(self.log == False), 'cannot do log and symmetric at th same time'
        self.symmetric = symmetric

    # --- helper functions ---

    def init_fig(self,figsize=None):
        ''' clear/initialize figure '''
        if figsize is not None:
            size = figsize
        else:
            size = self.size
        if self.fig is not None:
            plt.clf()
            plt.close(self.fig)
        self.fig, self.axes = plt.subplots(1,1,figsize=size)
        self.fig.patch.set_facecolor('none')

    def add_stamp(self, text=None):
        # NOTE add_stamp cannot be used on a subplot that has been
        # de-selected and then re-selected. It will write over existing text.
        ''' ad common stamp with text '''
        if text is not None:
            a_text = AnchoredText(self.stamp + '\n' + r'$%s$'%text, loc=2, frameon=False)
        else:
            a_text = AnchoredText(self.stamp, loc=2, frameon=False)
        plt.gca().add_artist(a_text)

    def add_leg(self):
        ''' initialize legend '''
        plt.gca().legend(loc='upper right',ncol=2, frameon=False,numpoints=1)

    def dump(self,fname):
        ''' dump figure to file'''
        plt.savefig(self.outdir+'/'+fname+'.'+self.fmt, dpi=150, edgecolor='none',facecolor=self.fig.get_facecolor())

    # --- 2d plots ---

    def plot_2d_single(self, mapset, **kwargs):
        ''' plot all maps in individual plots '''
        for map in mapset:
            self.init_fig()
            self.plot_2d_map(map, **kwargs)
            self.add_stamp(map.tex)
            self.dump(map.name)

    def plot_2d_array(self, mapset, n_rows=None, n_cols=None, fname=None,
            **kwargs):
        ''' plot all maps or transforms in a single plot '''
        if fname is None:
            fname = 'test2d'
        self.plot_array(mapset, 'plot_2d_map', n_rows=n_rows, n_cols=n_cols,
                **kwargs)
        self.dump(fname)

    # --- 1d plots ---

    def plot_1d_single(self, mapset, plot_axis, **kwargs):
        ''' plot all maps in individual plots '''
        for map in mapset:
            self.init_fig()
            self.plot_1d_projection(map, plot_axis, **kwargs)
            self.add_stamp(map.tex)
            self.dump(map.name)

    def plot_1d_array(self, mapset, plot_axis, n_rows=None,
            n_cols=None, fname=None, **kwargs):
        ''' plot 1d projections as an array '''
        self.plot_array(mapset, 'plot_1d_projection', plot_axis, n_rows=n_rows,
                n_cols=n_cols, **kwargs)
        self.dump(fname)

    def plot_1d_all(self, mapset, plot_axis, **kwargs):
        ''' all one one canvas '''
        self.init_fig()
        for map in mapset:
            self.plot_1d_projection(map, plot_axis, **kwargs)
        self.add_stamp()
        self.add_leg()
        self.dump('all')

    def plot_1d_stack(self, mapset, plot_axis, **kwargs):
        ''' all maps stacked on top of each other '''
        self.init_fig()
        for i, map in enumerate(mapset):
            for j in range(i):
                map += mapset[j]
            self.plot_1d_projection(map, plot_axis, **kwargs)
        self.add_stamp()
        self.add_leg()
        self.dump('stack')

    def plot_1d_cmp(self, mapsets, plot_axis, fname=None, **kwargs):
        ''' 1d comparisons for two mapsets '''
        for i in range(len(mapsets[0])):
            maps = [mapset[i] for mapset in mapsets]
            self.init_fig()
            if self.ratio:
                ax1 = plt.subplot2grid((4,1), (0,0), rowspan=3)
                plt.setp(ax1.get_xticklabels(), visible=False)
            for map in maps:
                self.plot_1d_projection(map, plot_axis, **kwargs)
            self.add_stamp()
            self.add_leg()
            if self.ratio:
                plt.subplot2grid((4,1), (3,0),sharex=ax1)
                self.plot_1d_ratio(maps, plot_axis, **kwargs)
            self.dump('%s_%s'%(fname,maps[0].name))

    # --- plotting core functions ---

    def plot_array(self, mapset, fun, *args, **kwargs):
        ''' wrapper funtion to exccute plotting function fun for every map in a set
        distributed over a grid '''
        n_rows = kwargs.pop('n_rows', None)
        n_cols = kwargs.pop('n_cols', None)
        ''' plot mapset in array using a function fun '''
        if isinstance(mapset, MapSet):
            n = len(mapset)
        elif isinstance(mapset, TransformSet):
            n = len(mapset.transforms)
        if n_rows is None and n_cols is None:
            # TODO: auto row/cols
            n_rows = math.floor(math.sqrt(n))
            while n % n_rows != 0:
               n_rows -= 1
            n_cols = n / n_rows
        assert( n <= n_cols * n_rows), 'you are trying to plot %s subplots on a grid with %s x %s cells'%(n, n_cols, n_rows)
        size = (n_cols*self.size[0], n_rows*self.size[1])
        self.init_fig(size)
        plt.tight_layout()
        h_margin = 1. / size[0]
        v_margin = 1. / size[1]
        self.fig.subplots_adjust(hspace=0.3, wspace=0.3, top=1-v_margin, bottom=v_margin, left=h_margin, right=1-h_margin)
        for i, map in enumerate(mapset):
            plt.subplot(n_rows,n_cols,i+1)
            getattr(self, fun)(map, *args, **kwargs)
            self.add_stamp(map.tex)

    def plot_2d_map(self, map, cmap='rainbow', **kwargs):
        ''' plot map or transform on current axis in 2d'''
        axis = plt.gca()
<<<<<<< HEAD
        if isinstance(map, BinnedTensorTransform):
            bins = [map.input_binning[name] for name in map.input_binning.names]
            bin_edges = map.input_binning.bin_edges
            xform_array = unp.nominal_values(map.xform_array)
            zmap = np.log10(xform_array) if self.log else xform_array
        elif isinstance(map, Map):
            bins = [map.binning[name] for name in map.binning.names]
            bin_edges = map.binning.bin_edges
            zmap = np.log10(map.hist) if self.log else map.hist

        extent = [np.min(bin_edges[0].m), np.max(bin_edges[0].m), np.min(bin_edges[1].m), np.max(bin_edges[1].m)]
        # needs to be transposed for imshow
        img = plt.imshow(zmap.T, origin='lower',interpolation='nearest',extent=extent,aspect='auto',
            cmap=cmap, **kwargs)
=======
        bins = [map.binning[name] for name in map.binning.names]
        bin_edges = map.binning.bin_edges
        bin_centers = map.binning.weighted_centers
        zmap = np.log10(unp.nominal_values(map.hist)) if self.log else unp.nominal_values(map.hist)
        if self.symmetric:
            vmax = max(zmap.max(), - zmap.min())
            vmin = -vmax
        else:
            vmax = zmap.max()
            vmin = zmap.min()
        extent = [np.min(bin_edges[0].m), np.max(bin_edges[0].m), np.min(bin_edges[1].m), np.max(bin_edges[1].m)]
        # needs to be flipped for imshow
        img = plt.imshow(zmap.T,origin='lower',interpolation='nearest',extent=extent,aspect='auto',
            cmap=cmap, vmax=vmax, vmin=vmin, **kwargs)
        if self.annotate:
            counts = img.get_array().T
            for i in range(len(bin_centers[0])):
                for j in range(len(bin_centers[1])):
                    bin_x = bin_centers[0][i].m
                    bin_y = bin_centers[1][j].m
                    plt.annotate('%.1f'%(counts[i,j]), xy=(bin_x, bin_y), xycoords=('data', 'data'), xytext=(bin_x, bin_y), textcoords='data', va='top', ha='center', size=7)
>>>>>>> 8697be9b
        axis.set_xlabel(bins[0].label)
        axis.set_ylabel(bins[1].label)
        if bins[0].is_log:
            axis.set_xscale('log')
        if bins[1].is_log:
            axis.set_yscale('log')
        col_bar = plt.colorbar(format=r'$10^{%.1f}$') if self.log else plt.colorbar()
        if self.label:
            col_bar.set_label(self.label)
        
    def plot_1d_projection(self, map, plot_axis,ptype='hist', **kwargs):
        ''' plot map projected on plot_axis'''
        axis = plt.gca()
        plt_binning = map.binning[plot_axis]
        hist = self.project_1d(map, plot_axis)
<<<<<<< HEAD
        if ptype == 'hist':
            axis.hist(plt_binning.midpoints, weights=unp.nominal_values(hist), bins=plt_binning.bin_edges, histtype='step', lw=1.5, label=r'$%s$'%map.tex, **kwargs)
=======
        if map.tex == 'data':
            axis.errorbar(plt_binning.weighted_centers.m,
                    unp.nominal_values(hist),yerr=unp.std_devs(hist), fmt='o', markersize='4', label='data', color='k', ecolor='k', mec='k', **kwargs)
        else:
            axis.hist(plt_binning.weighted_centers, weights=unp.nominal_values(hist), bins=plt_binning.bin_edges, histtype='step', lw=1.5, label=r'$%s$'%map.tex, **kwargs)
>>>>>>> 8697be9b
            axis.bar(plt_binning.bin_edges.m[:-1],2*unp.std_devs(hist),
                    bottom=unp.nominal_values(hist)-unp.std_devs(hist),
                    width=plt_binning.bin_widths, alpha=0.25, linewidth=0,
                    **kwargs)
<<<<<<< HEAD
        elif ptype == 'data':
            axis.errorbar(plt_binning.midpoints.m,
                    unp.nominal_values(hist),yerr=unp.std_devs(hist), fmt='o', markersize='4', label=r'$%s$'%map.tex, **kwargs)
=======
>>>>>>> 8697be9b
        axis.set_xlabel(plt_binning.label)
        if self.label:
            axis.set_ylabel(self.label)
        if plt_binning.is_log:
            axis.set_xscale('log')
        if self.log:
            axis.set_yscale('log')
        else:
            axis.set_ylim(0,np.max(unp.nominal_values(hist))*1.4)
        axis.set_xlim(plt_binning.bin_edges.m[0], plt_binning.bin_edges.m[-1])
        if self.grid:
            plt.grid(True, which="both", ls='-', alpha=0.2)

    def project_1d(self, map, plot_axis):
        ''' sum up a map along all axes except plot_axis '''
        hist = map.hist
        plt_axis_n = map.binning.names.index(plot_axis)
        for i in range(len(map.binning)):
            if i == plt_axis_n:
                continue
            hist = np.sum(map.hist, i)
        return hist

    def plot_1d_ratio(self, maps, plot_axis):
        ''' make a ratio plot for a 1d projection '''
        axis = plt.gca()
        map0 = maps[0]
        plt_binning = map0.binning[plot_axis]
        hist = self.project_1d(map0, plot_axis)
        hist0 = unp.nominal_values(hist)
        err0 = unp.std_devs(hist)

        axis.set_xlim(plt_binning.bin_edges.m[0], plt_binning.bin_edges.m[-1])
        maximum = 1.0
        minimum = 1.0
        for j,map in enumerate(maps):
            hist = self.project_1d(map, plot_axis)
            hist1 = unp.nominal_values(hist)
            err1 = unp.std_devs(hist)
            ratio = np.zeros_like(hist0)
            ratio_error = np.zeros_like(hist0)
            for i in range(len(hist0)):
                if hist1[i]==0 and hist0[i]==0:
                    ratio[i] = 1.
                    ratio_error[i] = 1.
                elif hist1[i]!=0 and hist0[i]==0:
                    logging.warning('deviding non 0 by 0 for ratio')
                    ratio[i] = 0.
                    ratio_error[i] = 1.
                else:
                    ratio[i] = hist1[i]/hist0[i]
                    ratio_error[i] = err1[i]/hist0[i]
                    minimum = min(minimum,ratio[i])
                    maximum = max(maximum,ratio[i])

            if map.tex == 'data':
                axis.errorbar(plt_binning.weighted_centers.m,
                    ratio,yerr=ratio_error, fmt='o', markersize='4', label='data', color='k', ecolor='k', mec='k')
            else:
                h,b,p = axis.hist(plt_binning.weighted_centers, weights=ratio,
                    bins=plt_binning.bin_edges, histtype='step', lw=1.5,
                    label=r'$%s$'%map.tex)
                axis.bar(plt_binning.bin_edges.m[:-1],2*ratio_error, bottom=ratio-ratio_error,
                        width=plt_binning.bin_widths, alpha=0.25,
                        linewidth=0)

        if self.grid:
            plt.grid(True, which="both", ls='-', alpha=0.2)
        self.fig.subplots_adjust(hspace=0)
        axis.set_ylabel('ratio')
        axis.set_xlabel(plt_binning.label)
        # calculate nice scale:
        off = max(maximum-1, 1-minimum)
        axis.set_ylim(1 - 1.2 * off, 1 + 1.2 * off )<|MERGE_RESOLUTION|>--- conflicted
+++ resolved
@@ -1,11 +1,7 @@
-<<<<<<< HEAD
 import numpy as np
 import uncertainties as unc
 from uncertainties import unumpy as unp
-import matplotlib as mpl
-=======
 from argparse import ArgumentParser, ArgumentDefaultsHelpFormatter
->>>>>>> 8697be9b
 import math
 
 import matplotlib as mpl
@@ -18,15 +14,9 @@
 mpl.rcParams['mathtext.bf'] = 'Bitstream Vera Sans:bold'
 from matplotlib import pyplot as plt
 from matplotlib.offsetbox import AnchoredText
-<<<<<<< HEAD
 
 from pisa.core.map import Map, MapSet
 from pisa.core.transform import BinnedTensorTransform, TransformSet
-=======
-import numpy as np
-from uncertainties import unumpy as unp
-
->>>>>>> 8697be9b
 from pisa.utils.log import logging
 
 
@@ -184,26 +174,17 @@
     def plot_2d_map(self, map, cmap='rainbow', **kwargs):
         ''' plot map or transform on current axis in 2d'''
         axis = plt.gca()
-<<<<<<< HEAD
         if isinstance(map, BinnedTensorTransform):
             bins = [map.input_binning[name] for name in map.input_binning.names]
             bin_edges = map.input_binning.bin_edges
+            bin_centers = map.input_binning.weighted_centers
             xform_array = unp.nominal_values(map.xform_array)
-            zmap = np.log10(xform_array) if self.log else xform_array
+            zmap = np.log10(unp.nominal_values(map.hist)) if self.log else unp.nominal_values(map.hist)
         elif isinstance(map, Map):
             bins = [map.binning[name] for name in map.binning.names]
             bin_edges = map.binning.bin_edges
-            zmap = np.log10(map.hist) if self.log else map.hist
-
-        extent = [np.min(bin_edges[0].m), np.max(bin_edges[0].m), np.min(bin_edges[1].m), np.max(bin_edges[1].m)]
-        # needs to be transposed for imshow
-        img = plt.imshow(zmap.T, origin='lower',interpolation='nearest',extent=extent,aspect='auto',
-            cmap=cmap, **kwargs)
-=======
-        bins = [map.binning[name] for name in map.binning.names]
-        bin_edges = map.binning.bin_edges
-        bin_centers = map.binning.weighted_centers
-        zmap = np.log10(unp.nominal_values(map.hist)) if self.log else unp.nominal_values(map.hist)
+            bin_centers = map.input_binning.weighted_centers
+            zmap = np.log10(unp.nominal_values(map.hist)) if self.log else unp.nominal_values(map.hist)
         if self.symmetric:
             vmax = max(zmap.max(), - zmap.min())
             vmin = -vmax
@@ -211,7 +192,7 @@
             vmax = zmap.max()
             vmin = zmap.min()
         extent = [np.min(bin_edges[0].m), np.max(bin_edges[0].m), np.min(bin_edges[1].m), np.max(bin_edges[1].m)]
-        # needs to be flipped for imshow
+        # needs to be transposed for imshow
         img = plt.imshow(zmap.T,origin='lower',interpolation='nearest',extent=extent,aspect='auto',
             cmap=cmap, vmax=vmax, vmin=vmin, **kwargs)
         if self.annotate:
@@ -221,7 +202,7 @@
                     bin_x = bin_centers[0][i].m
                     bin_y = bin_centers[1][j].m
                     plt.annotate('%.1f'%(counts[i,j]), xy=(bin_x, bin_y), xycoords=('data', 'data'), xytext=(bin_x, bin_y), textcoords='data', va='top', ha='center', size=7)
->>>>>>> 8697be9b
+
         axis.set_xlabel(bins[0].label)
         axis.set_ylabel(bins[1].label)
         if bins[0].is_log:
@@ -237,26 +218,15 @@
         axis = plt.gca()
         plt_binning = map.binning[plot_axis]
         hist = self.project_1d(map, plot_axis)
-<<<<<<< HEAD
-        if ptype == 'hist':
-            axis.hist(plt_binning.midpoints, weights=unp.nominal_values(hist), bins=plt_binning.bin_edges, histtype='step', lw=1.5, label=r'$%s$'%map.tex, **kwargs)
-=======
         if map.tex == 'data':
             axis.errorbar(plt_binning.weighted_centers.m,
                     unp.nominal_values(hist),yerr=unp.std_devs(hist), fmt='o', markersize='4', label='data', color='k', ecolor='k', mec='k', **kwargs)
         else:
             axis.hist(plt_binning.weighted_centers, weights=unp.nominal_values(hist), bins=plt_binning.bin_edges, histtype='step', lw=1.5, label=r'$%s$'%map.tex, **kwargs)
->>>>>>> 8697be9b
             axis.bar(plt_binning.bin_edges.m[:-1],2*unp.std_devs(hist),
                     bottom=unp.nominal_values(hist)-unp.std_devs(hist),
                     width=plt_binning.bin_widths, alpha=0.25, linewidth=0,
                     **kwargs)
-<<<<<<< HEAD
-        elif ptype == 'data':
-            axis.errorbar(plt_binning.midpoints.m,
-                    unp.nominal_values(hist),yerr=unp.std_devs(hist), fmt='o', markersize='4', label=r'$%s$'%map.tex, **kwargs)
-=======
->>>>>>> 8697be9b
         axis.set_xlabel(plt_binning.label)
         if self.label:
             axis.set_ylabel(self.label)
