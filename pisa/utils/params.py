--- conflicted
+++ resolved
@@ -10,13 +10,11 @@
 # date:   16 October 2014
 #
 
-<<<<<<< HEAD
+
 import re
-=======
 import scipy as sp
 import numpy as np
 import copy
-
 
 class Prior(object):
     def __init__(self, **kwargs):
@@ -38,7 +36,7 @@
 
     @classmethod
     def from_param(cls, param):
-        '''Factory method for generating a Prior object from a param dict.'''
+        """Factory method for generating a Prior object from a param dict."""
 
         if not isinstance(param, dict):
             raise TypeError("`from_param` factory method can only instantiate a Prior object from a param dict")
@@ -129,7 +127,6 @@
     def check_range(self, x_range):
         return min(x_range) >= self.valid_range[0] and max(x_range) <= self.valid_range[1]
 
->>>>>>> b37419f1
 
 def get_values(params):
     """
