
import numpy as np

from pisa.utils.binning import MultiDimBinning


class TransformSet(object):
    """
    Parameters
    ----------
    transforms
    name
    hash

    Properties
    ----------
    name
    hash
    transforms
    inputs
    outputs
    dependencies

    Methods
    -------
    check_predecessor_compat
    check_successor_compat
    apply

    """
    def __init__(self, transforms, name=None, hash=None):
        self.transforms = transforms
        self.name = name

    def __iter__(self):
        return iter(self.transforms)

    @property
    def hash(self):
        xform_hashes = [x.hash for x in transforms]
        if all([(h != None) for h in xform_hashes]):
            return hash_obj(xform_hashes)
        return None

    @property
    def inputs(self):
        inputs = []
        [inputs.extend(x.inputs) for x in self]
        return tuple(inputs)

    @property
    def outputs(self):
        outputs = []
        [outputs.extend(x.output) for x in self]
        return tuple(outputs)

    def apply(self, input_maps, cache=None):
        output_maps = [xform.apply(input_maps, cache=cache) for xform in self]
        used_input_names = set()
        for xform in self:
            used_input_names = used_input_names.union(xform.inputs)

        # Pass any unused maps through to the output
        for input_map in input_maps:
            if input_map.name not in used_input_names:
                output_maps.append(input)

        # TODO: what to set for name, tex, ... ?
        return MapSet(maps=output_maps)


class Transform(object):
    # Attributes that __setattr__ will allow setting
    _slots = ('_inputs', '_outputs', '_name', '_hash')
    # Attributes that should be retrieved to fully describe state
    _state_attrs = ('inputs', 'outputs', 'name', 'hash')

    def __init__(self, inputs, outputs, name=None, hash=None):
        self._inputs = inputs
        self._output = output
        self.name = name
        self.hash = hash

    @property
    def inputs(self):
        return self._inputs

    @property
    def output(self):
        return self._output

    def apply(self, input_maps, cache=None):
        hashes = [self.hash]
        hashes.extend([input_maps[name].hash for name in self.inputs])

        # All hashes must be present (transform and for each input map
        # used) for a valid hash to be applied automatically to the output
        # map
        if all([(h != None) for h in hashes]):
            outmap_hash = hash_obj(tuple(hashes))
        else:
            outmap_hash = None

        # Try to load result from cache, or recompute
        if cache is not None and outmap_hash in cache:
            outmap = cache[outmap_hash]
        else:
            outmap = self._apply(input_maps)

        # TODO: tex, etc.?
        outmap.name = self.output
        return outmap

    def _apply(self, input_maps):
        """Override this method in subclasses"""
        raise NotImplementedError('Override this method in subclasses')

    def validate_transform(xform):
        """Override this method in subclasses"""
        raise NotImplementedError('Override this method in subclasses')

    def validate_input(self, input_maps):
        """Override this method in subclasses"""
        raise NotImplementedError('Override this method in subclasses')


class LinearTransform(Transform):
    _slots = tuple(list(Transform._slots) +
<<<<<<< HEAD
                    ['_input_binning', '_output_binning', '_xform_array'])

    _state_attrs = tuple(list(Transform._state_attrs) +
                          ['input_binning', 'output_binning', 'xform_array'])
=======
                   ['_input_binning', '_output_binning', '_xform_array'])

    _state_attrs = tuple(list(Transform._state_attrs) +
                         ['input_binning', 'output_binning', 'xform_array'])
>>>>>>> b3d15235

    def __init__(self, inputs, output, input_binning, output_binning,
                 xform_array, name=None, tex=None, hash=None):
        super(LinearTransform, self).__init__(inputs=inputs, output=output,
                                              name=name, tex=tex, hash=hash)
        self._input_binning = None
        self._output_binning = None
        self._xform_array = None
        self.input_binning = input_binning
        self.output_binning = output_binning
        self.xform_array = xform_array
        self.num_inputs = len(inputs)
        self.num_outputs = 1

    @property
    def input_binning(self):
        return self._input_binning

    @input_binning.setter
    def input_binning(self, binning):
        if not isinstance(binning, MultiDimBinning):
            binning = MultiDimBinning(binning)
        if self.xform_array is not None and self.output_binning is not None:
            self.validate_transform(input_binning=binning,
                                    output_binning=self.output_binning,
                                    xform_array=self.xform_array)
        self._input_binning = binning

    @property
    def xform_array(self):
        return self._xform_array

    @xform_array.setter
    def xform_array(self, x):
        self.validate_transform(self.input_binning, self.output_binning, x)
        self._xform_array = x

    def validate_transform(self, input_binning, output_binning, xform_array):
        """Superficial validation that the transform being set is reasonable.

        As of now, only checks shape.

        Expected transform shape is:
            (
             <input binning n_ebins>,
             <input binning n_czbins>,
             {if n_inputs > 1: <n_inputs>,}
             <output binning n_ebins>,
             <output binning n_czbins>,
             {if n_outputs > 1: <n_outputs>}
            )

        """
        #in_dim = [] if self.num_inputs == 1 else [self.num_inputs]
        #out_dim = [] if self.num_outputs == 1 else [self.num_outputs]
        #assert xform_array.shape == tuple(list(input_binning.shape) + in_dim +
        #                                  list(output_binning.shape) + out_dim)

    def validate_input(map_set):
        for i in inputs:
            assert i in map_set, 'Input "%s" not in input map set' % i
            assert map_set[i].binning == self.input_binning

    # TODO: make the following work with multiple inputs (i.e., concatenate
    # these into a higher-dimensional array) and make logic for applying
    # element-by-element multiply and tensordot generalize to any dimension
    # given the (concatenated) input dimension and the dimension of the linear
    # transform kernel

    def _apply(self, input_maps, cache=None):
        """Apply linear transforms to input maps to derive output maps.

        Parameters
        ----------
        input_maps : MapSet
            Maps to be transformed. There can be extra maps in `input_maps`
            that are not used by this transform. If multiple input maps are
            used in the transformation, they are combined via
              numpy.stack((map0, map1, ... ), axis=0)
            I.e., the first dimension of the input sent to the transform has
            length of number of maps being combined.


        Returns
        -------
        output_map : map

        Notes
        -----
        For an input map that is M_ebins x N_czbins, the transform must either
        be 2-dimensional of shape (M x N) or 4-dimensional of shape
        (M x N x M x N). The latter case can be thought of as a 2-dimensional
        (M x N) array, each element of which is a 2-dimensional (M x N) array,
        and is currently used for the reconstruction stage's convolution
        kernels where there is one (M_ebins x N_czbins)-size kernel for each
        (energy, coszen) bin.

        """
        self.validate_input(input_maps)
        if len(self.inputs) > 1:
            input_map = np.stack([input_map[n]
                                  for n in input_name in self.inputs])
        else:
            input_map = input_map[inputs[0]]

        if self.xform_array.shape == input_map.shape:
            output_map = input_map * self.xform_array
        elif len(sub_xform.shape) == 4:
            output_map = np.tensordot(input_map, sub_xform,
                                      axes=([0,1],[0,1]))

        # TODO: do rebinning here? (aggregate, truncate, and/or
        # concatenate 0's?)

        return output_map<|MERGE_RESOLUTION|>--- conflicted
+++ resolved
@@ -126,17 +126,10 @@
 
 class LinearTransform(Transform):
     _slots = tuple(list(Transform._slots) +
-<<<<<<< HEAD
-                    ['_input_binning', '_output_binning', '_xform_array'])
-
-    _state_attrs = tuple(list(Transform._state_attrs) +
-                          ['input_binning', 'output_binning', 'xform_array'])
-=======
                    ['_input_binning', '_output_binning', '_xform_array'])
 
     _state_attrs = tuple(list(Transform._state_attrs) +
                          ['input_binning', 'output_binning', 'xform_array'])
->>>>>>> b3d15235
 
     def __init__(self, inputs, output, input_binning, output_binning,
                  xform_array, name=None, tex=None, hash=None):
